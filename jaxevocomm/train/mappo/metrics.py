from jaxevocomm.train.mappo.mappo_transition import Transition
from jaxevocomm.env.mimicry_comm_env import MimicryCommEnvGridworld

from typing import Dict

import jax
import jax.numpy as jnp
from jaxmarl.environments.multi_agent_env import MultiAgentEnv


def performance_metrics(env: MultiAgentEnv,
                        trajectories: Dict[str, Transition]) -> Dict[str, jnp.ndarray]:

    metrics = {}
    agent_0, *_ = env.agents
    metrics['performance/num_episodes'] = trajectories[agent_0].global_done.sum()

    def _create_row_done_mask(dones):
        """
        Creates a mask that indicates if a timestep is 
        """
        return jax.lax.scan(
            lambda found_done, is_done: (is_done | found_done, is_done | found_done),
            False, dones, reverse=True
        )[::-1]

    dones_mask, _ = jax.vmap(
        _create_row_done_mask, in_axes=(1,)
    )(trajectories[agent_0].global_done)
    dones_mask = dones_mask.transpose()

    metrics['performance/mean_total_reward'] = (
        (dones_mask * trajectories[agent_0].reward).sum()
        / metrics['performance/num_episodes']
    )
    metrics['performance/mean_episode_length'] = (
        dones_mask.sum() / metrics['performance/num_episodes']
    )
    return metrics


def mce_metrics(env: MimicryCommEnvGridworld,
                trajectories: Dict[str, Transition]) -> Dict[str, jnp.ndarray]:
    metrics = {}
    agent_0, *_ = env.agents

    # comm state same for all agents
    # history of communication states [n_steps, n_agents + n_prey]
    # each row is a step, and the first columns are the agent communication states
    comm_state = trajectories[agent_0].env_state.env_state.c

<<<<<<< HEAD
    # for agent_i, agent in enumerate(env.agents):
    #     for sound_val in env.get_agent_sounds():
    #         agent_comm_state = comm_state[:, agent_i]
    #         # ignore silent states to just get messages
    #         agent_msgs = agent_comm_state[agent_comm_state != 0]
    #         sound_freq = (agent_msgs == sound_val).mean()
    #         metrics[f'{agent}_sound_{sound_val}_freq'] = sound_freq

    agents_comm_state = comm_state[:, :env.n_agents]
    overlap_sounds = jnp.array(env.get_overlapping_sounds())
    n_overlap_use = jnp.isins(agents_comm_state, overlap_sounds).sum()
    n_not_silent = agents_comm_state[agents_comm_state != 0].sum()
    overlap_freq = n_overlap_use / n_not_silent
    metrics['use_overlap_freq'] = overlap_freq
=======
    for agent_i, agent in enumerate(env.agents):
        for sound_val in env.get_agent_sounds():
            agent_comm_state = comm_state[:, agent_i]
            sound_freq = (agent_comm_state == sound_val).mean()
            metrics[f'{agent}_sounds/{sound_val}_freq'] = sound_freq

    agents_comm_state = comm_state[:, :env.n_agents]
    overlap_sounds = jnp.array(env.get_overlapping_sounds())
    n_overlap_use = jnp.isin(agents_comm_state, overlap_sounds).sum()
    n_not_silent = (agents_comm_state != 0).sum()
    overlap_freq = n_overlap_use / n_not_silent
    metrics['mce/use_overlap_freq'] = overlap_freq
>>>>>>> f8114ea5

    metrics['mce/silent_freq'] = (agents_comm_state == 0).mean()

    return metrics<|MERGE_RESOLUTION|>--- conflicted
+++ resolved
@@ -49,22 +49,6 @@
     # each row is a step, and the first columns are the agent communication states
     comm_state = trajectories[agent_0].env_state.env_state.c
 
-<<<<<<< HEAD
-    # for agent_i, agent in enumerate(env.agents):
-    #     for sound_val in env.get_agent_sounds():
-    #         agent_comm_state = comm_state[:, agent_i]
-    #         # ignore silent states to just get messages
-    #         agent_msgs = agent_comm_state[agent_comm_state != 0]
-    #         sound_freq = (agent_msgs == sound_val).mean()
-    #         metrics[f'{agent}_sound_{sound_val}_freq'] = sound_freq
-
-    agents_comm_state = comm_state[:, :env.n_agents]
-    overlap_sounds = jnp.array(env.get_overlapping_sounds())
-    n_overlap_use = jnp.isins(agents_comm_state, overlap_sounds).sum()
-    n_not_silent = agents_comm_state[agents_comm_state != 0].sum()
-    overlap_freq = n_overlap_use / n_not_silent
-    metrics['use_overlap_freq'] = overlap_freq
-=======
     for agent_i, agent in enumerate(env.agents):
         for sound_val in env.get_agent_sounds():
             agent_comm_state = comm_state[:, agent_i]
@@ -77,7 +61,6 @@
     n_not_silent = (agents_comm_state != 0).sum()
     overlap_freq = n_overlap_use / n_not_silent
     metrics['mce/use_overlap_freq'] = overlap_freq
->>>>>>> f8114ea5
 
     metrics['mce/silent_freq'] = (agents_comm_state == 0).mean()
 
